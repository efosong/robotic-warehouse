# Multi-Robot Warehouse Environment (RWARE)
### A multi-agent environment for Reinforcement Learning 

<<<<<<< HEAD
# Please cite:
If you use this environment, consider citing
1. A comperative evaluation of MARL algorithms that includes this environment
```
@article{papoudakis2020comparative,
  title={Comparative Evaluation of Multi-Agent Deep Reinforcement Learning Algorithms},
  author={Papoudakis, Georgios and Christianos, Filippos and Sch{\"a}fer, Lukas and Albrecht, Stefano V},
  journal={arXiv preprint arXiv:2006.07869},
  year={2020}
}
```
2. A method that achieves state-of-the-art performance in the robotic warehouse task
```
@inproceedings{christianos2020shared,
 author = {Christianos, Filippos and Sch\"{a}fer, Lukas and Albrecht, Stefano},
 booktitle = {Advances in Neural Information Processing Systems},
 editor = {H. Larochelle and M. Ranzato and R. Hadsell and M. F. Balcan and H. Lin},
 pages = {10707--10717},
 publisher = {Curran Associates, Inc.},
 title = {Shared Experience Actor-Critic for Multi-Agent Reinforcement Learning},
 url = {https://proceedings.neurips.cc/paper/2020/file/7967cc8e3ab559e68cc944c44b1cf3e8-Paper.pdf},
 volume = {33},
 year = {2020}
}

```

# Installation:
=======
# Installation
>>>>>>> d1c3e87b
```sh
git clone https://github.com/semitable/robotic-warehouse.git
cd robotic-warehouse
pip install -e .
```

# Usage
To use in Python, import it and use it as a gym environment:
```python
import robotic_warehouse
import gym

env = gym.make("rware-tiny-2ag-v1")
n_obs = env.reset()
n_obs, n_reward, n_done, info = env.step(n_action)
```
where `n_*` is a list of length `len(agents)`

# Citation
1. A comperative evaluation of MARL algorithms that includes this environment
```
@article{papoudakis2020comparative,
  title={Comparative Evaluation of Multi-Agent Deep Reinforcement Learning Algorithms},
  author={Papoudakis, Georgios and Christianos, Filippos and Sch{\"a}fer, Lukas and Albrecht, Stefano V},
  journal={arXiv preprint arXiv:2006.07869},
  year={2020}
}
```
2. A method that achieves state-of-the-art performance in the robotic warehouse task
```
@inproceedings{christianos2020shared,
  title={Shared Experience Actor-Critic for Multi-Agent Reinforcement Learning},
  author={Christianos, Filippos and Sch{\"a}fer, Lukas and Albrecht, Stefano V},
  booktitle = {Advances in Neural Information Processing Systems},
  year={2020}
}
```
<|MERGE_RESOLUTION|>--- conflicted
+++ resolved
@@ -1,72 +1,49 @@
-# Multi-Robot Warehouse Environment (RWARE)
-### A multi-agent environment for Reinforcement Learning 
-
-<<<<<<< HEAD
-# Please cite:
-If you use this environment, consider citing
-1. A comperative evaluation of MARL algorithms that includes this environment
-```
-@article{papoudakis2020comparative,
-  title={Comparative Evaluation of Multi-Agent Deep Reinforcement Learning Algorithms},
-  author={Papoudakis, Georgios and Christianos, Filippos and Sch{\"a}fer, Lukas and Albrecht, Stefano V},
-  journal={arXiv preprint arXiv:2006.07869},
-  year={2020}
-}
-```
-2. A method that achieves state-of-the-art performance in the robotic warehouse task
-```
-@inproceedings{christianos2020shared,
- author = {Christianos, Filippos and Sch\"{a}fer, Lukas and Albrecht, Stefano},
- booktitle = {Advances in Neural Information Processing Systems},
- editor = {H. Larochelle and M. Ranzato and R. Hadsell and M. F. Balcan and H. Lin},
- pages = {10707--10717},
- publisher = {Curran Associates, Inc.},
- title = {Shared Experience Actor-Critic for Multi-Agent Reinforcement Learning},
- url = {https://proceedings.neurips.cc/paper/2020/file/7967cc8e3ab559e68cc944c44b1cf3e8-Paper.pdf},
- volume = {33},
- year = {2020}
-}
-
-```
-
-# Installation:
-=======
-# Installation
->>>>>>> d1c3e87b
-```sh
-git clone https://github.com/semitable/robotic-warehouse.git
-cd robotic-warehouse
-pip install -e .
-```
-
-# Usage
-To use in Python, import it and use it as a gym environment:
-```python
-import robotic_warehouse
-import gym
-
-env = gym.make("rware-tiny-2ag-v1")
-n_obs = env.reset()
-n_obs, n_reward, n_done, info = env.step(n_action)
-```
-where `n_*` is a list of length `len(agents)`
-
-# Citation
-1. A comperative evaluation of MARL algorithms that includes this environment
-```
-@article{papoudakis2020comparative,
-  title={Comparative Evaluation of Multi-Agent Deep Reinforcement Learning Algorithms},
-  author={Papoudakis, Georgios and Christianos, Filippos and Sch{\"a}fer, Lukas and Albrecht, Stefano V},
-  journal={arXiv preprint arXiv:2006.07869},
-  year={2020}
-}
-```
-2. A method that achieves state-of-the-art performance in the robotic warehouse task
-```
-@inproceedings{christianos2020shared,
-  title={Shared Experience Actor-Critic for Multi-Agent Reinforcement Learning},
-  author={Christianos, Filippos and Sch{\"a}fer, Lukas and Albrecht, Stefano V},
-  booktitle = {Advances in Neural Information Processing Systems},
-  year={2020}
-}
-```
+# Multi-Robot Warehouse Environment (RWARE)
+### A multi-agent environment for Reinforcement Learning 
+
+# Please cite:
+If you use this environment, consider citing
+1. A comperative evaluation of MARL algorithms that includes this environment
+```
+@article{papoudakis2020comparative,
+  title={Comparative Evaluation of Multi-Agent Deep Reinforcement Learning Algorithms},
+  author={Papoudakis, Georgios and Christianos, Filippos and Sch{\"a}fer, Lukas and Albrecht, Stefano V},
+  journal={arXiv preprint arXiv:2006.07869},
+  year={2020}
+}
+```
+2. A method that achieves state-of-the-art performance in the robotic warehouse task
+```
+@inproceedings{christianos2020shared,
+ author = {Christianos, Filippos and Sch\"{a}fer, Lukas and Albrecht, Stefano},
+ booktitle = {Advances in Neural Information Processing Systems},
+ editor = {H. Larochelle and M. Ranzato and R. Hadsell and M. F. Balcan and H. Lin},
+ pages = {10707--10717},
+ publisher = {Curran Associates, Inc.},
+ title = {Shared Experience Actor-Critic for Multi-Agent Reinforcement Learning},
+ url = {https://proceedings.neurips.cc/paper/2020/file/7967cc8e3ab559e68cc944c44b1cf3e8-Paper.pdf},
+ volume = {33},
+ year = {2020}
+}
+
+```
+
+# Installation:
+
+```sh
+git clone https://github.com/semitable/robotic-warehouse.git
+cd robotic-warehouse
+pip install -e .
+```
+
+# Usage
+To use in Python, import it and use it as a gym environment:
+```python
+import robotic_warehouse
+import gym
+
+env = gym.make("rware-tiny-2ag-v1")
+n_obs = env.reset()
+n_obs, n_reward, n_done, info = env.step(n_action)
+```
+where `n_*` is a list of length `len(agents)`